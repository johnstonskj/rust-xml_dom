--- conflicted
+++ resolved
@@ -439,17 +439,10 @@
         if is_element(self) && is_attribute(&new_attribute) {
             check_same_document(self, &new_attribute)?;
 
-<<<<<<< HEAD
-            {
-                //
-                // Set the attribute's owner. This is *not* the same as parent which remains None.
-                //
-=======
             //
             // Set the attribute's owner. This is *not* the same as parent which remains `None`.
             //
             {
->>>>>>> 16c1a496
                 let mut mut_child = new_attribute.borrow_mut();
                 if let Extension::Attribute {
                     i_owner_element, ..
@@ -936,30 +929,6 @@
         };
 
         check_same_document(self, &new_child)?;
-<<<<<<< HEAD
-
-        // {
-        //     //
-        //     // CHECK: Raise `Error::WrongDocument` if `newChild` was created from a different
-        //     // document than the one that created this node.
-        //     //
-        //     let self_parent = &self.borrow().i_parent_node;
-        //     let child_parent = &new_child.borrow().i_parent_node;
-        //     if !match (self_parent, child_parent) {
-        //         (None, None) => true,
-        //         (Some(_), None) => true,
-        //         (None, Some(_)) => false,
-        //         (Some(self_parent), Some(child_parent)) => {
-        //             let self_parent = self_parent.clone().upgrade().unwrap();
-        //             let child_parent = child_parent.clone().upgrade().unwrap();
-        //             self_parent == child_parent
-        //         }
-        //     } {
-        //         return Err(Error::WrongDocument);
-        //     }
-        // }
-=======
->>>>>>> 16c1a496
 
         //
         // Remove from it's current parent
@@ -1193,29 +1162,6 @@
                     || test_local == WILD_CARD
                     || against_local == WILD_CARD)
         }
-    }
-}
-
-fn check_same_document(node1: &RefNode, node2: &RefNode) -> Result<()> {
-    //
-    // CHECK: Raise `Error::WrongDocument` if `newChild` was created from a different
-    // document than the one that created this node.
-    //
-    let node1_parent = &node1.borrow().i_parent_node;
-    let node2_parent = &node2.borrow().i_parent_node;
-    if match (node1_parent, node2_parent) {
-        (None, None) => true,
-        (Some(_), None) => true,
-        (None, Some(_)) => false,
-        (Some(self_parent), Some(child_parent)) => {
-            let self_parent = self_parent.clone().upgrade().unwrap();
-            let child_parent = child_parent.clone().upgrade().unwrap();
-            self_parent == child_parent
-        }
-    } {
-        Ok(())
-    } else {
-        Err(Error::WrongDocument)
     }
 }
 
