/*!
Provides a basic parser from text to DOM using the [quick-xml](https://crates.io/crates/quick-xml)
crate.

The parsing capability of quick-xml is limited in some ways, it does not support DTD handling other
than returning the entire DTD content as a string; therefore entities, notations, or entity
references are not constructed in the DOM. It does parse `Text`, `CDataSection`, and `Comment` nodes
but does limited entity processing or escaping.

# Example

```rust
use xml_dom::parser::read_xml;

let dom = read_xml(r#"<?xml version="1.0"?><xml/>"#);
assert!(dom.is_ok());
```

*/

use crate::level2::convert::as_document_mut;
use crate::level2::ext::{XmlDecl, XmlVersion};
use crate::level2::node_impl::Extension;
use crate::level2::*;
use crate::shared::error::Error as DOMError;
use quick_xml::events::{BytesCData, BytesDecl, BytesEnd, BytesStart, BytesText, Event};
use quick_xml::reader::Reader;
use std::borrow::Borrow;
use std::io::BufRead;
use std::str::FromStr;

use thiserror::Error as E;

// ------------------------------------------------------------------------------------------------
// Public Types
// ------------------------------------------------------------------------------------------------

///
/// Errors constructing a DOM from text.
///
#[derive(Debug, E)]
pub enum Error {
    /// Usually a missing quote.
    #[error("invalid character")]
    InvalidCharacter,
    /// Everything else.
    #[error("malformed")]
    Malformed,
    /// Errors passed through from DOMError
    #[error("DOM error: {0}")]
    DOMError(#[from] DOMError),
    /// Errors passed through from quick-xml
    #[error("quick-xml error: {0}")]
    QuickXMLError(#[from] quick_xml::Error),
}

///
/// Result type for public function(s).
///
pub type Result<T> = std::result::Result<T, Error>;

// ------------------------------------------------------------------------------------------------
// Public Functions
// ------------------------------------------------------------------------------------------------

///
/// Parse the provided string into a DOM structure; if the result is OK, the result returned
/// can be safely assumed to be a `Document` node.
///
pub fn read_xml(xml: impl AsRef<str>) -> Result<RefNode> {
    inner_read(&mut Reader::from_str(xml.as_ref()))
}

///
/// Parse the provided string into a DOM structure; if the result is OK, the result returned
/// can be safely assumed to be a `Document` node.
///
pub fn read_reader<B: BufRead>(reader: B) -> Result<RefNode> {
    inner_read(&mut Reader::from_reader(reader))
}

<<<<<<< HEAD
impl<T> From<Error> for Result<T> {
    fn from(val: Error) -> Self {
        Err(val)
=======
// ------------------------------------------------------------------------------------------------
// Implementations
// ------------------------------------------------------------------------------------------------

impl Display for Error {
    fn fmt(&self, f: &mut Formatter<'_>) -> std::fmt::Result {
        write!(
            f,
            "{}",
            match self {
                Error::HierarchyRequest => "An attempt insert a node somewhere it doesn't belong",
                Error::InvalidCharacter =>
                    "An invalid or illegal character was specified, such as in a name",
                Error::NotSupported =>
                    "The implementation does not support the requested type of object or operation",
                Error::IO => "I/O Error reading data",
                Error::Encoding => "Issue decoding bytes to UTF-8",
                Error::Malformed => "Input document malformed",
            }
        )
    }
}

impl std::error::Error for Error {}

impl<T> Into<Result<T>> for Error {
    fn into(self) -> Result<T> {
        Err(self)
    }
}

impl From<DOMError> for Error {
    fn from(err: DOMError) -> Self {
        error!("shared::Error: {:?}", err);
        match err {
            DOMError::HierarchyRequest => Error::HierarchyRequest,
            DOMError::InvalidCharacter => Error::InvalidCharacter,
            DOMError::NotSupported => Error::NotSupported,
            _ => Error::Malformed,
        }
    }
}

impl From<quick_xml::Error> for Error {
    fn from(err: quick_xml::Error) -> Self {
        error!("quick_xml::Error: {:?}", err);
        match err {
            quick_xml::Error::InvalidAttr(_) => Error::Malformed,
            quick_xml::Error::Io(_) => Error::IO,
            quick_xml::Error::NonDecodable(_) => Error::Encoding,
            quick_xml::Error::UnexpectedEof(_) => Error::Malformed,
            quick_xml::Error::EndEventMismatch { .. } => Error::Malformed,
            quick_xml::Error::UnexpectedToken(_) => Error::Malformed,
            quick_xml::Error::UnexpectedBang(_) => Error::Malformed,
            quick_xml::Error::TextNotFound => Error::Malformed,
            quick_xml::Error::XmlDeclWithoutVersion(_) => Error::Malformed,
            quick_xml::Error::UnknownPrefix(_) => Error::Malformed,
            //            quick_xml::Error::NameWithQuote(_) => Error::Malformed,
            //            quick_xml::Error::NoEqAfterName(_) => Error::Malformed,
            //            quick_xml::Error::UnquotedValue(_) => Error::Malformed,
            //            quick_xml::Error::DuplicatedAttribute(_, _) => Error::Malformed,
            quick_xml::Error::EscapeError(_) => Error::InvalidCharacter,
        }
>>>>>>> 5e095da6
    }
}

// ------------------------------------------------------------------------------------------------
// Private Functions
// ------------------------------------------------------------------------------------------------

fn inner_read<T: BufRead>(reader: &mut Reader<T>) -> Result<RefNode> {
    let _safe_to_ignore = reader.trim_text(true);

    let mut event_buffer: Vec<u8> = Vec::new();

    document(reader, &mut event_buffer)
}

///
/// This only needs to deal with the events that could start a document.
///
/// ```ebnf
/// document          ::= prolog element Misc* - Char* RestrictedChar Char*
///
/// prolog            ::= XMLDecl Misc* (doctypedecl Misc*)?
///
/// XMLDecl           ::= '<?xml' VersionInfo EncodingDecl? SDDecl? S?'?>'
///
/// doctypedecl       ::= '<!DOCTYPE' S Name (S ExternalID)? S? ('[' intSubset ']' S?)? '>'
///
/// Misc              ::= Comment | PI | S
///
/// Char              ::= [#x1-#xD7FF] | [#xE000-#xFFFD] | [#x10000-#x10FFFF]
///
/// RestrictedChar    ::= [#x1-#x8] | [#xB-#xC] | [#xE-#x1F] | [#x7F-#x84] | [#x86-#x9F]
///
/// S                 ::= (#x20 | #x9 | #xD | #xA)+
/// ```
///
fn document<T: BufRead>(reader: &mut Reader<T>, event_buffer: &mut Vec<u8>) -> Result<RefNode> {
    let mut document = get_implementation()
        .create_document(None, None, None)
        .unwrap();
    loop {
        match reader.read_event_into(event_buffer) {
            Ok(Event::Decl(ev)) => {
                let mut mut_document = document.borrow_mut();
                if let Extension::Document {
                    i_xml_declaration, ..
                } = &mut mut_document.i_extension
                {
                    if i_xml_declaration.is_some() {
                        error!("XML declaration must be first");
                        return Error::Malformed.into();
                    } else {
                        let (version, encoding, standalone) = make_decl(reader, ev)?;
                        *i_xml_declaration = Some(XmlDecl::new(
                            XmlVersion::from_str(&version).unwrap(),
                            encoding,
                            standalone,
                        ));
                    }
                }
            }
            Ok(Event::Start(ev)) => {
                let mut new_element = handle_start(reader, &mut document, None, ev)?;
                let _safe_to_ignore =
                    element(reader, event_buffer, &mut document, &mut new_element);
            }
            Ok(Event::Empty(ev)) => {
                let _safe_to_ignore = handle_start(reader, &mut document, None, ev)?;
            }
            Ok(Event::End(ev)) => {
                let _safe_to_ignore = handle_end(reader, &mut document, None, ev)?;
            }
            Ok(Event::Comment(ev)) => {
                let _safe_to_ignore = handle_comment(&mut document, None, ev)?;
            }
            Ok(Event::PI(ev)) => {
                let _safe_to_ignore = handle_pi(reader, &mut document, None, ev)?;
            }
            // Ok(Event::DocType(ev)) => {
            //     if prolog_pre_nodes
            //         .iter()
            //         .find(|n| n.kind == PreNodeKind::DocType)
            //         .is_some()
            //     {
            //         error!("only one document type allowed");
            //         return Error::Malformed.into();
            //     }
            //     prolog_pre_nodes.push(make_doc_type(reader, ev)?);
            // }
            Ok(Event::Eof) => return Ok(document),
            Ok(ev) => {
                error!("Unexpected parser event: {:?}", ev);
                return Error::Malformed.into();
            }
            Err(err) => {
                error!("Unexpected parser error: {:?}", err);
                return Error::from(err).into();
            }
        }
    }
}

///
/// Given a document that has been started, add to it.
///
/// ```ebnf
/// element           ::= EmptyElemTag | STag content ETag
/// STag              ::= '<' Name (S Attribute)* S? '>'
/// Attribute         ::= Name Eq AttValue
/// content           ::= CharData? ((element | Reference | CDSect | PI | Comment) CharData?)*
/// EmptyElemTag      ::= '<' Name (S Attribute)* S? '/>'
/// ```
///
fn element<T: BufRead>(
    reader: &mut Reader<T>,
    event_buffer: &mut Vec<u8>,
    document: &mut RefNode,
    parent_element: &mut RefNode,
) -> Result<RefNode> {
    loop {
        match reader.read_event_into(event_buffer) {
            Ok(Event::Start(ev)) => {
                let mut new_element = handle_start(reader, document, Some(parent_element), ev)?;
                let _safe_to_ignore = element(reader, event_buffer, document, &mut new_element)?;
            }
            Ok(Event::Empty(ev)) => {
                let _safe_to_ignore = handle_start(reader, document, Some(parent_element), ev)?;
            }
            Ok(Event::End(ev)) => {
                let _safe_to_ignore = handle_end(reader, document, Some(parent_element), ev)?;
                return Ok(parent_element.clone());
            }
            Ok(Event::Comment(ev)) => {
                let _safe_to_ignore = handle_comment(document, Some(parent_element), ev)?;
            }
            Ok(Event::PI(ev)) => {
                let _safe_to_ignore = handle_pi(reader, document, Some(parent_element), ev)?;
            }
            Ok(Event::Text(ev)) => {
                let _safe_to_ignore = handle_text(document, Some(parent_element), ev)?;
            }
            Ok(Event::CData(ev)) => {
                let _safe_to_ignore = handle_cdata(reader, document, Some(parent_element), ev)?;
            }
            Ok(ev) => {
                error!("Unexpected parser event: {:?}", ev);
                return Error::Malformed.into();
            }
            Err(err) => {
                error!("Unexpected parser error: {:?}", err);
                return Error::from(err).into();
            }
        }
    }
}

// ------------------------------------------------------------------------------------------------

fn handle_start<T: BufRead>(
    reader: &mut Reader<T>,
    document: &mut RefNode,
    parent_node: Option<&mut RefNode>,
    ev: BytesStart<'_>,
) -> Result<RefNode> {
    let mut element = {
        let mut_document = as_document_mut(document).unwrap();
<<<<<<< HEAD
        let name = ev.name().into_inner();
        let name = reader.decoder().decode(name)?;
=======
        let name = reader.decoder().decode(ev.name().into_inner())?;
>>>>>>> 5e095da6
        let new_node = mut_document.create_element(&name).unwrap();
        let mut actual_parent = match parent_node {
            None => document.clone(),
            Some(actual) => actual.clone(),
        };
        actual_parent.append_child(new_node)?
    };

    for attribute in ev.attributes() {
        let attribute = attribute.unwrap();
        let value = attribute.decode_and_unescape_value(reader)?;
        let name = reader.decoder().decode(attribute.key.into_inner())?;
<<<<<<< HEAD
        let attribute_node = document.create_attribute_with(name.as_ref(), &value)?;
=======
        let attribute_node = document.create_attribute_with(&name, &value)?;
>>>>>>> 5e095da6

        let _safe_to_ignore = element.set_attribute_node(attribute_node)?;
    }

    Ok(element)
}

fn handle_end<T: BufRead>(
    _reader: &mut Reader<T>,
    document: &mut RefNode,
    parent_node: Option<&mut RefNode>,
    _ev: BytesEnd<'_>,
) -> Result<RefNode> {
    Ok(match parent_node {
        None => document,
        Some(actual) => actual,
    }
    .clone())
}

fn handle_comment(
    document: &mut RefNode,
    parent_node: Option<&mut RefNode>,
    ev: BytesText<'_>,
) -> Result<RefNode> {
    let mut_document = as_document_mut(document).unwrap();
    let text = make_text(ev)?;
    let new_node = mut_document.create_comment(&text);
    let actual_parent = match parent_node {
        None => document,
        Some(actual) => actual,
    };
    actual_parent.append_child(new_node).map_err(|e| e.into())
}

fn handle_text(
    document: &mut RefNode,
    parent_node: Option<&mut RefNode>,
    ev: BytesText<'_>,
) -> Result<RefNode> {
    let mut_document = as_document_mut(document).unwrap();
    let text = make_text(ev)?;
    let new_node = mut_document.create_text_node(&text);
    let actual_parent = match parent_node {
        None => document,
        Some(actual) => actual,
    };
    actual_parent.append_child(new_node).map_err(|e| e.into())
}

fn handle_cdata<T: BufRead>(
    reader: &mut Reader<T>,
    document: &mut RefNode,
    parent_node: Option<&mut RefNode>,
    ev: BytesCData<'_>,
) -> Result<RefNode> {
    let mut_document = as_document_mut(document).unwrap();
    let text = make_cdata(reader, ev)?;
    let new_node = mut_document.create_cdata_section(text.as_ref()).unwrap();
    let actual_parent = match parent_node {
        None => document,
        Some(actual) => actual,
    };
    actual_parent.append_child(new_node).map_err(|e| e.into())
}

fn handle_pi<T: BufRead>(
    _reader: &mut Reader<T>,
    document: &mut RefNode,
    parent_node: Option<&mut RefNode>,
    ev: BytesText<'_>,
) -> Result<RefNode> {
    let mut_document = as_document_mut(document).unwrap();
<<<<<<< HEAD
    let text = ev.unescape()?;
    let parts = text.splitn(2, ' ').collect::<Vec<&str>>();
    let (target, data) = match parts.len() {
        1 => (parts[0].to_string(), None),
        2 => {
            let data = parts[1].trim();
            if data.is_empty() {
                (parts[0].to_string(), None)
            } else {
                (parts[0].to_string(), Some(data.to_string()))
=======
    let (target, data) = {
        let text = ev.unescape()?;
        let parts = text.splitn(2, ' ').collect::<Vec<&str>>();
        match parts.len() {
            1 => (parts[0].to_string(), None),
            2 => {
                let data = parts[1].trim();
                if data.is_empty() {
                    (parts[0].to_string(), None)
                } else {
                    (parts[0].to_string(), Some(data.to_string()))
                }
>>>>>>> 5e095da6
            }
        }
        _ => return Error::Malformed.into(),
    };
    let new_node = match data {
        None => mut_document
            .create_processing_instruction(&target, None)
            .unwrap(),
        Some(s) => mut_document
            .create_processing_instruction(&target, Some(s.as_str()))
            .unwrap(),
    };
    let actual_parent = match parent_node {
        None => document,
        Some(actual) => actual,
    };
    actual_parent.append_child(new_node).map_err(|e| e.into())
}

// ------------------------------------------------------------------------------------------------

<<<<<<< HEAD
fn make_text(ev: BytesText<'_>) -> Result<String> {
=======
fn make_text<T: BufRead>(_reader: &mut Reader<T>, ev: BytesText<'_>) -> Result<String> {
>>>>>>> 5e095da6
    Ok(ev.unescape()?.to_string())
}

fn make_cdata<T: BufRead>(reader: &mut Reader<T>, ev: BytesCData<'_>) -> Result<String> {
    let cdata_bytes = ev.into_inner();
    let decoded_string = reader.decoder().decode(cdata_bytes.as_ref())?;
    Ok(decoded_string.to_string())
}

fn make_decl<T: BufRead>(
    reader: &mut Reader<T>,
    ev: BytesDecl<'_>,
) -> Result<(String, Option<String>, Option<bool>)> {
    let version = ev.version().unwrap();
    let version = version.borrow();
    let version = reader.decoder().decode(version).unwrap();
    let version = unquote(version.to_string())?;
    let encoding = if let Some(ev_value) = ev.encoding() {
        let encoding = ev_value.unwrap();
        let encoding = encoding.borrow();
        let encoding = reader.decoder().decode(encoding).unwrap();
        Some(encoding.to_string())
    } else {
        None
    };
    let standalone = if let Some(ev_value) = ev.standalone() {
        let standalone = ev_value.unwrap();
        let standalone = standalone.borrow();
        let standalone = reader.decoder().decode(standalone).unwrap();
        Some(standalone == "yes")
    } else {
        None
    };
    Ok((version, encoding, standalone))
}

#[allow(clippy::if_same_then_else)]
fn unquote(s: String) -> Result<String> {
    if s.starts_with('"') && s.ends_with('"') {
        Ok(s[1..s.len() - 1].to_string())
    } else if s.starts_with('\'') && s.ends_with('\'') {
        Ok(s[1..s.len() - 1].to_string())
    } else if s.starts_with('"') || s.starts_with('\'') {
        Error::InvalidCharacter.into()
    } else {
        Ok(s)
    }
}

// ------------------------------------------------------------------------------------------------
// Unit Tests
// ------------------------------------------------------------------------------------------------

#[cfg(test)]
mod tests {
    use super::*;

    fn test_good_xml(xml: &str) {
        let dom = read_xml(xml);
        println!("------------------------------------------------------------------------------");
        println!("{:#?}", dom);
        assert!(dom.is_ok());
        println!("------------------------------------------------------------------------------");
        let dom = dom.unwrap();
        println!("{}", dom);
        println!("------------------------------------------------------------------------------");
    }

    #[test]
    fn test_shortest_document() {
        test_good_xml("<xml/>");
    }

    #[test]
    fn test_shortish_document() {
        test_good_xml("<?xml version=\"1.0\"?> <xml/>");
    }

    #[test]
    fn test_commented_document() {
        test_good_xml("<!-- start here --><xml/><!-- end here -->");
    }

    #[test]
    fn test_commented_element() {
        test_good_xml("<xml><!-- I'm inside --></xml>");
    }

    #[test]
    fn test_pi() {
        test_good_xml("<?xml-stylesheet type=\"text/xsl\" href=\"style.xsl\"?><xml/>");
    }

    #[test]
    fn test_nested_document() {
        test_good_xml("<xml><xslt/></xml>");
    }

    #[test]
    fn test_attributes() {
        test_good_xml("<xml id=\"11\"></xml>");
    }

    #[test]
    fn test_its_complicated() {
        test_good_xml(
            r###"
<?xml version="1.0"?>
<?xml-stylesheet type="text/xsl" href="style.xsl"?>
<root>
  This is text
  <list>
    <!-- just one for now -->
    <item id="1"/>
  </list>
  <![CDATA[
  This is OK, <markup/> is allowed here
  ]]>
</root>
"###,
        );
    }
}<|MERGE_RESOLUTION|>--- conflicted
+++ resolved
@@ -79,75 +79,9 @@
     inner_read(&mut Reader::from_reader(reader))
 }
 
-<<<<<<< HEAD
 impl<T> From<Error> for Result<T> {
     fn from(val: Error) -> Self {
         Err(val)
-=======
-// ------------------------------------------------------------------------------------------------
-// Implementations
-// ------------------------------------------------------------------------------------------------
-
-impl Display for Error {
-    fn fmt(&self, f: &mut Formatter<'_>) -> std::fmt::Result {
-        write!(
-            f,
-            "{}",
-            match self {
-                Error::HierarchyRequest => "An attempt insert a node somewhere it doesn't belong",
-                Error::InvalidCharacter =>
-                    "An invalid or illegal character was specified, such as in a name",
-                Error::NotSupported =>
-                    "The implementation does not support the requested type of object or operation",
-                Error::IO => "I/O Error reading data",
-                Error::Encoding => "Issue decoding bytes to UTF-8",
-                Error::Malformed => "Input document malformed",
-            }
-        )
-    }
-}
-
-impl std::error::Error for Error {}
-
-impl<T> Into<Result<T>> for Error {
-    fn into(self) -> Result<T> {
-        Err(self)
-    }
-}
-
-impl From<DOMError> for Error {
-    fn from(err: DOMError) -> Self {
-        error!("shared::Error: {:?}", err);
-        match err {
-            DOMError::HierarchyRequest => Error::HierarchyRequest,
-            DOMError::InvalidCharacter => Error::InvalidCharacter,
-            DOMError::NotSupported => Error::NotSupported,
-            _ => Error::Malformed,
-        }
-    }
-}
-
-impl From<quick_xml::Error> for Error {
-    fn from(err: quick_xml::Error) -> Self {
-        error!("quick_xml::Error: {:?}", err);
-        match err {
-            quick_xml::Error::InvalidAttr(_) => Error::Malformed,
-            quick_xml::Error::Io(_) => Error::IO,
-            quick_xml::Error::NonDecodable(_) => Error::Encoding,
-            quick_xml::Error::UnexpectedEof(_) => Error::Malformed,
-            quick_xml::Error::EndEventMismatch { .. } => Error::Malformed,
-            quick_xml::Error::UnexpectedToken(_) => Error::Malformed,
-            quick_xml::Error::UnexpectedBang(_) => Error::Malformed,
-            quick_xml::Error::TextNotFound => Error::Malformed,
-            quick_xml::Error::XmlDeclWithoutVersion(_) => Error::Malformed,
-            quick_xml::Error::UnknownPrefix(_) => Error::Malformed,
-            //            quick_xml::Error::NameWithQuote(_) => Error::Malformed,
-            //            quick_xml::Error::NoEqAfterName(_) => Error::Malformed,
-            //            quick_xml::Error::UnquotedValue(_) => Error::Malformed,
-            //            quick_xml::Error::DuplicatedAttribute(_, _) => Error::Malformed,
-            quick_xml::Error::EscapeError(_) => Error::InvalidCharacter,
-        }
->>>>>>> 5e095da6
     }
 }
 
@@ -314,12 +248,7 @@
 ) -> Result<RefNode> {
     let mut element = {
         let mut_document = as_document_mut(document).unwrap();
-<<<<<<< HEAD
-        let name = ev.name().into_inner();
-        let name = reader.decoder().decode(name)?;
-=======
         let name = reader.decoder().decode(ev.name().into_inner())?;
->>>>>>> 5e095da6
         let new_node = mut_document.create_element(&name).unwrap();
         let mut actual_parent = match parent_node {
             None => document.clone(),
@@ -332,12 +261,7 @@
         let attribute = attribute.unwrap();
         let value = attribute.decode_and_unescape_value(reader)?;
         let name = reader.decoder().decode(attribute.key.into_inner())?;
-<<<<<<< HEAD
-        let attribute_node = document.create_attribute_with(name.as_ref(), &value)?;
-=======
         let attribute_node = document.create_attribute_with(&name, &value)?;
->>>>>>> 5e095da6
-
         let _safe_to_ignore = element.set_attribute_node(attribute_node)?;
     }
 
@@ -410,7 +334,6 @@
     ev: BytesText<'_>,
 ) -> Result<RefNode> {
     let mut_document = as_document_mut(document).unwrap();
-<<<<<<< HEAD
     let text = ev.unescape()?;
     let parts = text.splitn(2, ' ').collect::<Vec<&str>>();
     let (target, data) = match parts.len() {
@@ -421,20 +344,6 @@
                 (parts[0].to_string(), None)
             } else {
                 (parts[0].to_string(), Some(data.to_string()))
-=======
-    let (target, data) = {
-        let text = ev.unescape()?;
-        let parts = text.splitn(2, ' ').collect::<Vec<&str>>();
-        match parts.len() {
-            1 => (parts[0].to_string(), None),
-            2 => {
-                let data = parts[1].trim();
-                if data.is_empty() {
-                    (parts[0].to_string(), None)
-                } else {
-                    (parts[0].to_string(), Some(data.to_string()))
-                }
->>>>>>> 5e095da6
             }
         }
         _ => return Error::Malformed.into(),
@@ -456,11 +365,7 @@
 
 // ------------------------------------------------------------------------------------------------
 
-<<<<<<< HEAD
 fn make_text(ev: BytesText<'_>) -> Result<String> {
-=======
-fn make_text<T: BufRead>(_reader: &mut Reader<T>, ev: BytesText<'_>) -> Result<String> {
->>>>>>> 5e095da6
     Ok(ev.unescape()?.to_string())
 }
 
